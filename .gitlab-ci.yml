--- conflicted
+++ resolved
@@ -12,22 +12,15 @@
 
 build-test-deploy-accel:
   script:
-<<<<<<< HEAD
     - docker build -t concrete-python:accel .
     - docker run concrete-python:accel bash check-style.bash
     - docker run concrete-python:accel python setup.py test
     - docker run concrete-python:accel python setup.py test --addopts integration-tests
     - docker tag concrete-python:accel r8n01:5000/concrete-python:accel
     - docker push r8n01:5000/concrete-python:accel
-=======
-    - docker build -t concrete-python .
-    - docker run concrete-python bash check-style.bash
-    - docker run concrete-python python setup.py test
-    - docker run concrete-python python setup.py test --addopts integration-tests
     - # work around gitlab CI... only deploy on master
       bash -c "[[ $CI_BUILD_REF_NAME != master ]] ||
-      (docker tag concrete-python r8n01:5000/concrete-python:latest &&
-      docker push r8n01:5000/concrete-python:latest)"
->>>>>>> eaf9f385
+      (docker tag concrete-python:accel r8n01:5000/concrete-python:accel &&
+      docker push r8n01:5000/concrete-python:accel)"
   tags:
     - shell