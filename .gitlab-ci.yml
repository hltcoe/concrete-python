before_script:
  - docker info

build-only:
  script:
    - docker build --no-cache --pull=true -t concrete-python .
    - docker run concrete-python python setup.py test --addopts integration-tests
  tags:
    - shell

build-only:ubuntu:
  script:
    - docker build --no-cache --pull=true -t concrete-python-ubuntu -f ubuntu.Dockerfile .
    - docker run concrete-python-ubuntu python setup.py test --addopts integration-tests
  tags:
    - shell

build-deploy-accel:
  script:
<<<<<<< HEAD
    - docker build --pull=true -t concrete-python .
    - docker run concrete-python python setup.py test --addopts '--cov=concrete/ tests'
    - docker run concrete-python bash check-style.bash
    - docker run concrete-python python setup.py install --user test --addopts integration-tests
    - docker tag concrete-python r8n01:5000/concrete-python:accel
    - docker push r8n01:5000/concrete-python:accel
=======
    - docker build --no-cache --pull=true -t concrete-python .
    - docker run concrete-python python setup.py test --addopts integration-tests
    - docker tag concrete-python r8n01:5000/concrete-python:master
    - docker push r8n01:5000/concrete-python:master
>>>>>>> 6a5dc8f7
  tags:
    - shell
  only:
    - accel<|MERGE_RESOLUTION|>--- conflicted
+++ resolved
@@ -17,19 +17,12 @@
 
 build-deploy-accel:
   script:
-<<<<<<< HEAD
     - docker build --pull=true -t concrete-python .
     - docker run concrete-python python setup.py test --addopts '--cov=concrete/ tests'
     - docker run concrete-python bash check-style.bash
     - docker run concrete-python python setup.py install --user test --addopts integration-tests
     - docker tag concrete-python r8n01:5000/concrete-python:accel
     - docker push r8n01:5000/concrete-python:accel
-=======
-    - docker build --no-cache --pull=true -t concrete-python .
-    - docker run concrete-python python setup.py test --addopts integration-tests
-    - docker tag concrete-python r8n01:5000/concrete-python:master
-    - docker push r8n01:5000/concrete-python:master
->>>>>>> 6a5dc8f7
   tags:
     - shell
   only:
