--- conflicted
+++ resolved
@@ -1,20 +1,17 @@
 4.14.1 (unreleased)
 -------------------
 
-<<<<<<< HEAD
 - Improved newline handling for concrete.util.simple_comm.create_comm()
   - Leading and trailing document newlines no longer generate empty
     sentences
   - Multiple lines of whitespace are now treated as section breaks;
     previous behavior was that only '\n\n' was used for section
     breaks
-=======
 - Twitter (sometimes) uses the incorrect ISO-639-1 code for
   Indonesian.  The code should be 'id', but Twitter sometimes uses
   'in'.  `concrete.util.twitter.twitter_lid_to_iso639_3()` now
   converts this incorrect ISO-639-1 code to the correct ISO-639-3 code
   for Indonesian ('ind').
->>>>>>> d713d36b
 
 
 4.14.0 (2017-08-08)
