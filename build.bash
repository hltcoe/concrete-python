#!/bin/bash

#
# Copyright 2012-2015 Johns Hopkins University HLTCOE. All rights reserved.
# This software is released under the 2-clause BSD license.
# See LICENSE in the project root directory.
#

#
# THIS SCRIPT SHOULD ONLY BE RUN BY PACKAGE MAINTAINERS.
# If you are not a package maintainer, then you can safely ignore this
# script - all the information you need to use the Concrete-Python
# library can be found in README.md
#
# The Concrete-Thrift repository contains the .thrift definition
# files, but not the Python classes generated by the Thrift compiler.
# This repository (Concrete-Python) contains the Thrift-generated
# Python classes, but not the .thrift definition files.
#
# This script should be run whenever the .thrift definition files in the
# Concrete-Thrift repository are changed.
#


DEFAULT_CONCRETE_THRIFT_DIR=../concrete/thrift
DEFAULT_OUTPUT_DIR=concrete

print_usage() {
    echo "Usage: $0 [--raw] [--output-dir OUTPUT-DIR]"
    echo "           [CONCRETE-THRIFT-DIR [CONCRETE-SERVICES-THRIFT-DIR]]"
    echo "  --raw:  Just generate classes from thrift definitions"
    echo "          (do not apply our modifications)"
    echo "  --output-dir OUTPUT-DIR:  Write output to OUTPUT_DIR instead of"
    echo "                            $DEFAULT_OUTPUT_DIR"
}


#
# Parse command-line arguments
#

concrete_thrift_dir="$DEFAULT_CONCRETE_THRIFT_DIR"
raw=false
output_dir="$DEFAULT_OUTPUT_DIR"

num_pos_args=0

while [ $# -gt 0 ]
do
    case "$1" in
        --raw)
            raw=true
            ;;
        --output-dir)
            shift
            output_dir="$1"
            ;;
        -h)
            print_usage
            exit 0
            ;;
        --help)
            print_usage
            exit 0
            ;;
        *)
            if [ $num_pos_args -eq 0 ]
            then
                concrete_thrift_dir="$1"
                num_pos_args=$(($num_pos_args + 1))
            elif [ $num_pos_args -eq 1 ]
            then
                concrete_services_thrift_dir="$1"
                num_pos_args=$(($num_pos_args + 1))
            else
                print_usage >&2
                exit 1
            fi
            ;;
    esac
    shift
done


set -e

echo 'Generating Python classes from thrift definitions...'
rm -rf gen-py
<<<<<<< HEAD
for P in `find $concrete_thrift_dir -name '*.thrift'`
do
    thrift --gen py:new_style,utf8strings,coding=utf-8 $P
done
=======
find $concrete_thrift_dir $concrete_services_thrift_dir -name '*.thrift' -exec \
    thrift --gen py:new_style,utf8strings,coding=utf-8 \
        -I $concrete_thrift_dir -I $concrete_services_thrift_dir {} \;
>>>>>>> 086e0e21

echo 'Deleting generated files we do not want...'
rm -f gen-py/concrete/__init__.py

echo "Copying newly-generated classes to $output_dir/..."
cp -a gen-py/concrete/* "$output_dir/"

if ! $raw
then
    echo 'Applying our modifications to generated classes...'
    for P in patches/*.patch
    do
        patch -d "$output_dir" -p1 < $P
    done
fi

echo 'Done.'<|MERGE_RESOLUTION|>--- conflicted
+++ resolved
@@ -86,16 +86,9 @@
 
 echo 'Generating Python classes from thrift definitions...'
 rm -rf gen-py
-<<<<<<< HEAD
-for P in `find $concrete_thrift_dir -name '*.thrift'`
-do
-    thrift --gen py:new_style,utf8strings,coding=utf-8 $P
-done
-=======
 find $concrete_thrift_dir $concrete_services_thrift_dir -name '*.thrift' -exec \
     thrift --gen py:new_style,utf8strings,coding=utf-8 \
         -I $concrete_thrift_dir -I $concrete_services_thrift_dir {} \;
->>>>>>> 086e0e21
 
 echo 'Deleting generated files we do not want...'
 rm -f gen-py/concrete/__init__.py
