"""Code for reading and writing Concrete Communications
"""

import cStringIO
import gzip
import mimetypes
import os.path
import tarfile
import zipfile

import os
import pwd
import grp
import time

from thrift import TSerialization
from thrift.transport import TTransport

from concrete import Communication, TokenLattice
from concrete.util.references import add_references_to_communication
from concrete.util import thrift_factory as thrift


def read_thrift_from_file(thrift_obj, filename):
    """Instantiate Thrift object from contents of named file

    The Thrift file is assumed to be encoded using TCompactProtocol

    **WARNING** - Thrift deserialization tends to fail silently.  For
    example, the Thrift libraries will not complain if you try to
    deserialize data from the file `/dev/urandom`.

    Args:

    - `thrift_obj`: A Thrift object (e.g. a Communication object)
    - `filename`:  A filename string

    Returns:

    -  The Thrift object that was passed in as an argument
    """
    thrift_file = open(filename, "rb")
    thrift_bytes = thrift_file.read()
    TSerialization.deserialize(
        thrift_obj, thrift_bytes,
<<<<<<< HEAD
        protocol_factory=TCompactProtocol.TCompactProtocolFactory())
=======
        protocol_factory=thrift.factory.protocolFactory)
>>>>>>> 79b1f778
    thrift_file.close()
    return thrift_obj


def read_communication_from_file(communication_filename, add_references=True):
    """Read a Communication from the file specified by filename

    Args:

    - `communication_filename`: String with filename

    Returns:

    - A Concrete `Communication` object
    """
    comm = read_thrift_from_file(Communication(), communication_filename)
    if add_references:
        add_references_to_communication(comm)
    return comm


def read_tokenlattice_from_file(tokenlattice_filename):
    """
    Takes the filename of a serialized Concrete TokenLattice file,
    reads the TokenLattice from the file and returns an instantiated
    TokenLattice instance.
    """
    return read_thrift_from_file(TokenLattice(), tokenlattice_filename)


def write_communication_to_file(communication, communication_filename):
    return write_thrift_to_file(communication, communication_filename)


def write_thrift_to_file(thrift_obj, filename):
    thrift_bytes = TSerialization.serialize(
        thrift_obj,
<<<<<<< HEAD
        protocol_factory=TCompactProtocol.TCompactProtocolFactory())
=======
        protocol_factory=thrift.factory.protocolFactory)
>>>>>>> 79b1f778
    thrift_file = open(filename, "wb")
    thrift_file.write(thrift_bytes)
    thrift_file.close()


class CommunicationReader(object):
    """Iterator/generator class for reading one or more Communications from a
    file

    The iterator returns a `(Communication, filename)` tuple

    Supported filetypes are:

    - a file with a single Communication
    - a file with multiple Communications concatenated together
    - a gzipped file with a single Communication
    - a gzipped file with multiple Communications concatenated together
    - a .tar.gz file with one or more Communications
    - a .zip file with one or more Communications

    -----

    Sample usage:

        for (comm, filename) in CommunicationReader('multiple_comms.tar.gz'):
            do_something(comm)
    """
    def __init__(self, filename, add_references=True):
        self._add_references = add_references

        self._source_filename = filename
        if tarfile.is_tarfile(filename):
            # File is either a '.tar' or '.tar.gz' file
            self.filetype = 'tar'
            self.tar = tarfile.open(filename, 'r|*')
        elif zipfile.is_zipfile(filename):
            self.filetype = 'zip'
            self.zip = zipfile.ZipFile(filename, 'r')
            self.zip_infolist = self.zip.infolist()
            self.zip_infolist_index = 0
        elif mimetypes.guess_type(filename)[1] == 'gzip':
            self.filetype = 'stream'
            f = gzip.open(filename, 'rb')
        else:
            self.filetype = 'stream'
            f = open(filename, 'rb')

        if self.filetype is 'stream':
            self.transport = TTransport.TFileObjectTransport(f)
            self.protocol = thrift.factory.createProtocol(self.transport)
            self.transport.open()

    def __iter__(self):
        return self

    def next(self):
        """Returns a `(Communication, filename)` tuple

        If the CommunicationReader is reading from an archive, then
        `filename` will be set to the name of the Communication file in
        the archive (e.g. `foo.concrete`), and not the name of the archive
        file (e.g. `bar.zip`).  If the CommunicationReader is reading from
        a concatenated file (instead of an archive), then all
        Communications extracted from the concatenated file will have the
        same value for the `filename` field.
        """
        if self.filetype is 'stream':
            return self._next_from_stream()
        elif self.filetype is 'tar':
            return self._next_from_tar()
        elif self.filetype is 'zip':
            return self._next_from_zip()

    def _next_from_stream(self):
        try:
            comm = Communication()
            comm.read(self.protocol)
            if self._add_references:
                add_references_to_communication(comm)
            return (comm, self._source_filename)
        except EOFError:
            self.transport.close()
            raise StopIteration

    def _next_from_tar(self):
        while True:
            tarinfo = self.tar.next()
            if tarinfo is None:
                raise StopIteration
            if not tarinfo.isfile():
                # Ignore directories
                continue
            filename = os.path.split(tarinfo.name)[-1]
            if filename[0] is '.' and filename[1] is '_':
                # Ignore attribute files created by OS X tar
                continue
            comm = TSerialization.deserialize(
                Communication(),
                self.tar.extractfile(tarinfo).read(),
                protocol_factory=thrift.factory.protocolFactory)
            if self._add_references:
                add_references_to_communication(comm)
            # hack to keep memory usage O(1)
            # (...but the real hack is tarfile :)
            self.tar.members = []
            return (comm, tarinfo.name)

    def _next_from_zip(self):
        if self.zip_infolist_index >= len(self.zip_infolist):
            raise StopIteration
        zipinfo = self.zip_infolist[self.zip_infolist_index]
        self.zip_infolist_index += 1
        comm = TSerialization.deserialize(
            Communication(),
            self.zip.open(zipinfo).read(),
            protocol_factory=thrift.factory.protocolFactory)
        if self._add_references:
            add_references_to_communication(comm)
        return (comm, zipinfo.filename)


class CommunicationWriter(object):
    """Class for writing one or more Communications to a file

    -----

    Sample usage:

        writer = CommunicationWriter('foo.concrete')
        writer.write(existing_comm_object)
        writer.close()
    """
    def __init__(self, filename=None):
        if filename is not None:
            self.open(filename)

    def close(self):
        self.file.close()

    def open(self, filename):
        self.file = open(filename, 'wb')

    def write(self, comm):
        thrift_bytes = TSerialization.serialize(
<<<<<<< HEAD
            comm, protocol_factory=TCompactProtocol.TCompactProtocolFactory())
=======
            comm, protocol_factory=thrift.factory.protocolFactory)
>>>>>>> 79b1f778
        self.file.write(thrift_bytes)

    def __enter__(self):
        return self

    def __exit__(self, type, value, traceback):
        self.close()


class CommunicationWriterTar(object):
    """Class for writing one or more Communications to a .TAR archive

    -----

    Sample usage:

        writer = CommunicationWriterTar('multiple_comms.tar')
        writer.write(comm_object_one, 'comm_one.concrete')
        writer.write(comm_object_two, 'comm_two.concrete')
        writer.write(comm_object_three, 'comm_three.concrete')
        writer.close()
    """
    def __init__(self, tar_filename=None, gzip=False):
        self.gzip = gzip
        if tar_filename is not None:
            self.open(tar_filename)

    def close(self):
        self.tarfile.close()

    def open(self, tar_filename):
        self.tarfile = tarfile.open(tar_filename, 'w:gz' if self.gzip else 'w')

    def write(self, comm, comm_filename=None):
        if comm_filename is None:
            comm_filename = comm.uuid.uuidString + '.concrete'

<<<<<<< HEAD
        thrift_bytes = TSerialization.serialize(
            comm, protocol_factory=TCompactProtocol.TCompactProtocolFactory())
=======
    def write(self, comm, comm_filename):
        thrift_bytes = TSerialization.serialize(
            comm, protocol_factory=thrift.factory.protocolFactory)
>>>>>>> 79b1f778

        file_like_obj = cStringIO.StringIO(thrift_bytes)

        comm_tarinfo = tarfile.TarInfo()
        comm_tarinfo.type = tarfile.REGTYPE
        comm_tarinfo.name = comm_filename
        comm_tarinfo.size = len(thrift_bytes)
        comm_tarinfo.mode = 0644
        comm_tarinfo.mtime = time.time()
        comm_tarinfo.uid = os.getuid()
        comm_tarinfo.uname = pwd.getpwuid(os.getuid()).pw_name
        comm_tarinfo.gid = os.getgid()
        comm_tarinfo.gname = grp.getgrgid(os.getgid()).gr_name

        self.tarfile.addfile(comm_tarinfo, file_like_obj)

    def __enter__(self):
        return self

    def __exit__(self, type, value, traceback):
        self.close()


class CommunicationWriterTGZ(CommunicationWriterTar):
    """Class for writing one or more Communications to a .TAR.GZ archive

    -----

    Sample usage:

        writer = CommunicationWriterTGZ('multiple_comms.tgz')
        writer.write(comm_object_one, 'comm_one.concrete')
        writer.write(comm_object_two, 'comm_two.concrete')
        writer.write(comm_object_three, 'comm_three.concrete')
        writer.close()
    """
    def __init__(self, tar_filename=None):
        super(CommunicationWriterTGZ, self).__init__(tar_filename, gzip=True)<|MERGE_RESOLUTION|>--- conflicted
+++ resolved
@@ -43,11 +43,7 @@
     thrift_bytes = thrift_file.read()
     TSerialization.deserialize(
         thrift_obj, thrift_bytes,
-<<<<<<< HEAD
-        protocol_factory=TCompactProtocol.TCompactProtocolFactory())
-=======
         protocol_factory=thrift.factory.protocolFactory)
->>>>>>> 79b1f778
     thrift_file.close()
     return thrift_obj
 
@@ -85,11 +81,7 @@
 def write_thrift_to_file(thrift_obj, filename):
     thrift_bytes = TSerialization.serialize(
         thrift_obj,
-<<<<<<< HEAD
-        protocol_factory=TCompactProtocol.TCompactProtocolFactory())
-=======
         protocol_factory=thrift.factory.protocolFactory)
->>>>>>> 79b1f778
     thrift_file = open(filename, "wb")
     thrift_file.write(thrift_bytes)
     thrift_file.close()
@@ -234,11 +226,7 @@
 
     def write(self, comm):
         thrift_bytes = TSerialization.serialize(
-<<<<<<< HEAD
-            comm, protocol_factory=TCompactProtocol.TCompactProtocolFactory())
-=======
             comm, protocol_factory=thrift.factory.protocolFactory)
->>>>>>> 79b1f778
         self.file.write(thrift_bytes)
 
     def __enter__(self):
@@ -276,14 +264,8 @@
         if comm_filename is None:
             comm_filename = comm.uuid.uuidString + '.concrete'
 
-<<<<<<< HEAD
-        thrift_bytes = TSerialization.serialize(
-            comm, protocol_factory=TCompactProtocol.TCompactProtocolFactory())
-=======
-    def write(self, comm, comm_filename):
         thrift_bytes = TSerialization.serialize(
             comm, protocol_factory=thrift.factory.protocolFactory)
->>>>>>> 79b1f778
 
         file_like_obj = cStringIO.StringIO(thrift_bytes)
 
