<<<<<<< HEAD
__version__ = '4.10.11b0'
=======
__version__ = '4.11.0'
>>>>>>> 36656f7b


def concrete_library_version():
    return __version__


def concrete_schema_version():
    return ".".join(__version__.split(".")[0:2])


def add_argparse_argument(parser):
    parser.add_argument("--version", action="version",
                        version=("Concrete schema version: %s, "
                                 "Concrete python library version: %s") %
                                (concrete_schema_version(),
                                 concrete_library_version()))<|MERGE_RESOLUTION|>--- conflicted
+++ resolved
@@ -1,8 +1,4 @@
-<<<<<<< HEAD
-__version__ = '4.10.11b0'
-=======
-__version__ = '4.11.0'
->>>>>>> 36656f7b
+__version__ = '4.11.1'
 
 
 def concrete_library_version():
