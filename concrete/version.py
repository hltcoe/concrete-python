<<<<<<< HEAD
__version__ = '4.11.4b1'
=======
__version__ = '4.11.6b0'
>>>>>>> d4d9ebfa


def concrete_library_version():
    return __version__


def concrete_schema_version():
    return ".".join(__version__.split(".")[0:2])


def add_argparse_argument(parser):
    parser.add_argument("--version", action="version",
                        version=("Concrete schema version: %s, "
                                 "Concrete python library version: %s") %
                                (concrete_schema_version(),
                                 concrete_library_version()))<|MERGE_RESOLUTION|>--- conflicted
+++ resolved
@@ -1,8 +1,4 @@
-<<<<<<< HEAD
-__version__ = '4.11.4b1'
-=======
 __version__ = '4.11.6b0'
->>>>>>> d4d9ebfa
 
 
 def concrete_library_version():
