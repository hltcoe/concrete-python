<<<<<<< HEAD
__version__ = '4.9.5'
=======
__version__ = '4.9.6b0'
>>>>>>> af89dc69


def concrete_library_version():
    return __version__


def concrete_schema_version():
    return ".".join(__version__.split(".")[0:2])


def add_argparse_argument(parser):
    parser.add_argument("--version", action="version",
                        version=("Concrete schema version: %s, "
                                 "Concrete python library version: %s") %
                                (concrete_schema_version(),
                                 concrete_library_version()))<|MERGE_RESOLUTION|>--- conflicted
+++ resolved
@@ -1,8 +1,4 @@
-<<<<<<< HEAD
-__version__ = '4.9.5'
-=======
-__version__ = '4.9.6b0'
->>>>>>> af89dc69
+__version__ = '4.9.7b0'
 
 
 def concrete_library_version():
