--- conflicted
+++ resolved
@@ -1,8 +1,4 @@
-<<<<<<< HEAD
-__version__ = '4.9.7'
-=======
-__version__ = '4.9.8b0'
->>>>>>> 7a0fd13c
+__version__ = '4.9.9b0'
 
 
 def concrete_library_version():
