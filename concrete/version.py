--- conflicted
+++ resolved
@@ -1,8 +1,4 @@
-<<<<<<< HEAD
-__version__ = '4.10.7'
-=======
-__version__ = '4.10.8b0'
->>>>>>> 3561dd14
+__version__ = '4.10.9b0'
 
 
 def concrete_library_version():
