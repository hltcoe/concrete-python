<<<<<<< HEAD
__version__ = "4.9.3b0"
=======
__version__ = "4.9.2b1"
>>>>>>> db319373


def concrete_library_version():
    return __version__


def concrete_schema_version():
    return ".".join(__version__.split(".")[0:2])


def add_argparse_argument(parser):
    parser.add_argument("--version", action="version",
                        version=("Concrete schema version: %s, "
                                 "Concrete python library version: %s") %
                                (concrete_schema_version(),
                                 concrete_library_version()))<|MERGE_RESOLUTION|>--- conflicted
+++ resolved
@@ -1,8 +1,4 @@
-<<<<<<< HEAD
-__version__ = "4.9.3b0"
-=======
-__version__ = "4.9.2b1"
->>>>>>> db319373
+__version__ = "4.9.3b1"
 
 
 def concrete_library_version():
