--- conflicted
+++ resolved
@@ -1,8 +1,4 @@
-<<<<<<< HEAD
-__version__ = '4.9.7b0'
-=======
-__version__ = '4.9.6'
->>>>>>> 6f78e861
+__version__ = '4.9.7'
 
 
 def concrete_library_version():
