--- conflicted
+++ resolved
@@ -10,9 +10,6 @@
 class TestTwitter(unittest.TestCase):
     def test_json_tweet_string_to_TweetInfo(self):
         json_tweet_string = u'{"contributors": null, "truncated": false, "text": "Barber tells me - his son is colorblind / my hair is auburn / and auburn is a shade of green", "in_reply_to_status_id": null, "id": 238426131689242624, "favorite_count": 0, "source": "<a href=\\"http://twitter.com\\" rel=\\"nofollow\\">Twitter Web Client</a>", "retweeted": false, "coordinates": null, "entities": {"symbols": [], "user_mentions": [], "hashtags": [], "urls": []}, "in_reply_to_screen_name": null, "id_str": "238426131689242624", "retweet_count": 0, "in_reply_to_user_id": null, "favorited": false, "user": {"follow_request_sent": null, "profile_use_background_image": true, "default_profile_image": false, "id": 18063351, "profile_background_image_url_https": "https://abs.twimg.com/images/themes/theme5/bg.gif", "verified": false, "profile_text_color": "3E4415", "profile_image_url_https": "https://pbs.twimg.com/profile_images/67158916/n3703917_32092098_7623_normal.jpg", "profile_sidebar_fill_color": "99CC33", "entities": {"url": {"urls": [{"url": "http://t.co/Qb6hKcbqgj", "indices": [0, 22], "expanded_url": "http://craigharman.net", "display_url": "craigharman.net"}]}, "description": {"urls": []}}, "followers_count": 78, "profile_sidebar_border_color": "829D5E", "id_str": "18063351", "profile_background_color": "352726", "listed_count": 5, "is_translation_enabled": false, "utc_offset": -14400, "statuses_count": 26, "description": "", "friends_count": 54, "location": "", "profile_link_color": "D02B55", "profile_image_url": "http://pbs.twimg.com/profile_images/67158916/n3703917_32092098_7623_normal.jpg", "following": null, "geo_enabled": false, "profile_background_image_url": "http://abs.twimg.com/images/themes/theme5/bg.gif", "screen_name": "charman", "lang": "en", "profile_background_tile": false, "favourites_count": 0, "name": "Craig Harman", "notifications": null, "url": "http://t.co/Qb6hKcbqgj", "created_at": "Thu Dec 11 23:07:27 +0000 2008", "contributors_enabled": false, "time_zone": "Eastern Time (US & Canada)", "protected": false, "default_profile": false, "is_translator": false}, "geo": null, "in_reply_to_user_id_str": null, "lang": "en", "created_at": "Thu Aug 23 00:03:14 +0000 2012", "in_reply_to_status_id_str": null, "place": null}\n'
-<<<<<<< HEAD
-        ti = json_tweet_string_to_TweetInfo(json_tweet_string)
-=======
         ti = json_tweet_string_to_TweetInfo(json_tweet_string)
         jso = json.loads(json_tweet_string)
         comm = json_tweet_object_to_Communication(jso)
@@ -20,9 +17,4 @@
         self.assertEquals(1, len(comm.lidList))
         kvm = comm.lidList[0].languageToProbabilityMap
         self.assertEquals("en", kvm.keys()[0])
-        self.assertEquals(1.0, kvm["en"])
-
-
-if __name__ == '__main__':
-    unittest.main(buffer=True)
->>>>>>> c21fd9ff
+        self.assertEquals(1.0, kvm["en"])